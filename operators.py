--- conflicted
+++ resolved
@@ -1,18 +1,3 @@
-<<<<<<< HEAD
-"""Operators"""
-
-import logging
-import math
-from typing import Generator, Union
-from collections import namedtuple
-
-import bpy
-from bpy.types import Operator, Context, Event, PropertyGroup, Object, Scene, Mesh
-from bl_operators.presets import AddPresetBase
-import bgl
-import gpu
-import bmesh
-=======
 ############### Operators ###############
 import bpy, bgl, gpu
 from bpy.types import Operator
@@ -20,7 +5,6 @@
 from .keymaps import get_key_map_desc
 from .declarations import Operators, GizmoGroups, WorkSpaceTools
 
->>>>>>> 0b491f7d
 from bpy.props import (
     IntProperty,
     StringProperty,
@@ -29,21 +13,11 @@
     EnumProperty,
     BoolProperty,
 )
-<<<<<<< HEAD
-from mathutils import Vector
-from mathutils.geometry import intersect_line_plane
-
-from .solver import Solver, solve_system
-from . import global_data, functions, class_defines, convertors
-from .class_defines import SlvsGenericEntity
-from . import gizmos
-=======
 import math
 from mathutils import Vector, Matrix
 from mathutils.geometry import intersect_line_plane
 
 import logging
->>>>>>> 0b491f7d
 
 logger = logging.getLogger(__name__)
 
@@ -375,13 +349,9 @@
 
             # Delete operator
             if is_entity:
-<<<<<<< HEAD
                 col.operator(
-                    View3D_OT_slvs_delete_entity.bl_idname, icon="X"
+                    Operators.DeleteEntity, icon="X"
                 ).index = element.slvs_index
-=======
-                col.operator(Operators.DeleteEntity, icon='X').index = element.slvs_index
->>>>>>> 0b491f7d
             else:
                 props = col.operator(
                     View3D_OT_slvs_delete_constraint.bl_idname, icon="X"
@@ -2277,21 +2247,6 @@
         "Add a sketch", state_desc(*sketch_state1_doc, (class_defines.SlvsWorkplane,)),
     )
 
-<<<<<<< HEAD
-    def ensure_preselect_gizmo(self, context: Context, _coords):
-        tool = context.workspace.tools.from_space_view3d_mode(context.mode)
-        if tool.widget != gizmos.VIEW3D_GGT_slvs_preselection.bl_idname:
-            bpy.ops.wm.tool_set_by_id(name="sketcher.slvs_select")
-        return True
-
-    def prepare_origin_elements(self, context: Context, _coords):
-        context.scene.sketcher.entities.ensure_origin_elements(context)
-        return True
-
-    def init(self, context: Context, event: Event):
-        self.ensure_preselect_gizmo(context, None)
-        self.prepare_origin_elements(context, None)
-=======
     def prepare_origin_elements(self, context):
         context.scene.sketcher.entities.ensure_origin_elements(context)
         return True
@@ -2299,7 +2254,6 @@
     def init(self, context, event):
         switch_sketch_mode(self, context, to_sketch_mode=True)
         self.prepare_origin_elements(context)
->>>>>>> 0b491f7d
         bpy.ops.ed.undo_push(message="Ensure Origin Elements")
         context.scene.sketcher.show_origin = True
 
@@ -2709,7 +2663,6 @@
         return point.slvs_index
 
 
-
 class Intersection:
     """Either a intersection between the segment to be trimmed and specified entity or a segment endpoint"""
 
@@ -2741,8 +2694,10 @@
             self._point = context.scene.sketcher.entities.add_point_2d(self.co, sketch)
 
             # Add coincident constraint
-            if self.is_entity(): # and self.element.is_segment()
-                c = context.scene.sketcher.constraints.add_coincident(self._point, self.element, sketch=sketch)
+            if self.is_entity():  # and self.element.is_segment()
+                c = context.scene.sketcher.constraints.add_coincident(
+                    self._point, self.element, sketch=sketch
+                )
 
         return self._point
 
@@ -2752,6 +2707,7 @@
 
 class TrimSegment:
     """Holds data of a segment to be trimmed"""
+
     def __init__(self, segment, pos):
         self.segment = segment
         self.pos = pos
@@ -2778,7 +2734,10 @@
 
     def _sorted(self):
         # Return intersections sorted by distance from mousepos
-        return sorted(self._intersections, key=lambda intr : self.segment.distance_along_segment(self.pos, intr.co))
+        return sorted(
+            self._intersections,
+            key=lambda intr: self.segment.distance_along_segment(self.pos, intr.co),
+        )
 
     def get_intersections(self):
         # Return intersections in order starting from startpoint
@@ -2804,7 +2763,6 @@
                     continue
                 relevant.append(intr)
 
-
             if intr.index in closest:
                 if intr.is_constraint():
                     if intr not in self.obsolete_intersections:
@@ -2817,6 +2775,7 @@
                 is_relevant = intr in relevant
                 msg += "\n - " + ("RELEVANT " if is_relevant else "IGNORE ") + str(intr)
             return msg
+
         logger.debug(_get_log_msg())
         return relevant
 
@@ -2835,7 +2794,6 @@
                 continue
             constrs[c] = entities
 
-
         # Note: this seems to be needed, explicitly add all points and update viewlayer before starting to replace segments
         self.ensure_points(context)
 
@@ -2845,13 +2803,22 @@
 
         # Create new segments
         segment_count = len(relevant) // 2
-        for index, intrs in enumerate([relevant[i*2:i*2+2] for i in range(segment_count)]):
-            reuse_segment = index == 0 and not isinstance(self.segment, class_defines.SlvsCircle)
+        for index, intrs in enumerate(
+            [relevant[i * 2 : i * 2 + 2] for i in range(segment_count)]
+        ):
+            reuse_segment = index == 0 and not isinstance(
+                self.segment, class_defines.SlvsCircle
+            )
             intr_1, intr_2 = intrs
             if not intr_1:
                 continue
 
-            new_segment = self.segment.replace(context, intr_1.get_point(context), intr_2.get_point(context), use_self=reuse_segment)
+            new_segment = self.segment.replace(
+                context,
+                intr_1.get_point(context),
+                intr_2.get_point(context),
+                use_self=reuse_segment,
+            )
 
             if reuse_segment:
                 self.reuse_segment = True
@@ -2868,14 +2835,14 @@
                 else:
                     # if the original segment doesn't get reused the original constraints
                     # have to be remapped to the new segment
-                    setattr(c, "entity{}_i".format(i+1), new_segment.slvs_index)
-
+                    setattr(c, "entity{}_i".format(i + 1), new_segment.slvs_index)
 
         def _get_msg_obsolete():
             msg = "Remove obsolete intersections:"
             for intr in self.obsolete_intersections:
                 msg += "\n - {}".format(intr)
             return msg
+
         logger.debug(_get_msg_obsolete())
 
         # Remove unused endpoints
@@ -2895,6 +2862,7 @@
 
 
 trim_state1_doc = ("Segment", "Segment to trim.")
+
 
 class View3D_OT_slvs_trim(Operator, Operator2d):
     bl_idname = Operators.Trim
@@ -2917,7 +2885,7 @@
 
     __doc__ = stateful_op_desc(
         "Trim segment to it's closest intersections.",
-        state_desc(*trim_state1_doc, (class_defines.SlvsPoint2D, )),
+        state_desc(*trim_state1_doc, (class_defines.SlvsPoint2D,)),
     )
 
     # TODO: Disable execution based on selection
@@ -2951,11 +2919,14 @@
                 continue
 
             for co in segment.intersect(e):
-                #print("intersect", co)
+                # print("intersect", co)
                 trim.add(e, co)
 
         # Find points that are connected to the segment through a conincident constraint
-        for c in (*context.scene.sketcher.constraints.coincident, *context.scene.sketcher.constraints.midpoint):
+        for c in (
+            *context.scene.sketcher.constraints.coincident,
+            *context.scene.sketcher.constraints.midpoint,
+        ):
             ents = c.entities()
             if segment not in ents:
                 continue
@@ -2969,7 +2940,6 @@
 
         trim.replace(context)
         functions.refresh(context)
-
 
 
 class View3D_OT_slvs_test(Operator, GenericEntityOp):
@@ -3062,7 +3032,7 @@
     if index == props.active_sketch_i:
         return {"CANCELLED"}
 
-    switch_sketch_mode(self=operator, context=context, to_sketch_mode=(index!=-1))
+    switch_sketch_mode(self=operator, context=context, to_sketch_mode=(index != -1))
 
     space_data = context.space_data
 
@@ -3162,12 +3132,8 @@
 class View3D_OT_slvs_delete_entity(Operator, HighlightElement):
     """Delete Entity by index or based on the selection if index isn't provided
     """
-<<<<<<< HEAD
-
-    bl_idname = "view3d.slvs_delete_entity"
-=======
+
     bl_idname = Operators.DeleteEntity
->>>>>>> 0b491f7d
     bl_label = "Delete Solvespace Entity"
     bl_options = {"UNDO"}
     bl_description = (
@@ -3313,13 +3279,10 @@
             for s in cls.get_states_definition()
         ]
 
-<<<<<<< HEAD
         return stateful_op_desc(
-            "Add {} constraint".format(cls_constraint.label), *states
+            f"Add {cls_constraint.label} constraint{get_key_map_desc(cls.bl_idname)}",
+            *states,
         )
-=======
-        return stateful_op_desc(f"Add {cls_constraint.label} constraint{get_key_map_desc(cls.bl_idname)}", *states)
->>>>>>> 0b491f7d
 
     def fill_entities(self):
         c = self.target
@@ -3371,15 +3334,8 @@
 
 
 # Dimensional constraints
-<<<<<<< HEAD
 class VIEW3D_OT_slvs_add_distance(Operator, GenericConstraintOp):
-    bl_idname = "view3d.slvs_add_distance"
-=======
-class VIEW3D_OT_slvs_add_distance(
-    Operator, GenericConstraintOp
-):
     bl_idname = Operators.AddDistance
->>>>>>> 0b491f7d
     bl_label = "Distance"
     bl_options = {"UNDO", "REGISTER"}
 
@@ -3410,15 +3366,8 @@
         row.prop(self, "align")
 
 
-<<<<<<< HEAD
 class VIEW3D_OT_slvs_add_angle(Operator, GenericConstraintOp):
-    bl_idname = "view3d.slvs_add_angle"
-=======
-class VIEW3D_OT_slvs_add_angle(
-    Operator, GenericConstraintOp
-):
     bl_idname = Operators.AddAngle
->>>>>>> 0b491f7d
     bl_label = "Angle"
     bl_options = {"UNDO", "REGISTER"}
 
@@ -3433,16 +3382,9 @@
         if hasattr(self, "target"):
             self.target.draw_offset = 0.1 * context.region_data.view_distance
 
-<<<<<<< HEAD
 
 class VIEW3D_OT_slvs_add_diameter(Operator, GenericConstraintOp):
-    bl_idname = "view3d.slvs_add_diameter"
-=======
-class VIEW3D_OT_slvs_add_diameter(
-    Operator, GenericConstraintOp
-):
     bl_idname = Operators.AddDiameter
->>>>>>> 0b491f7d
     bl_label = "Diameter"
     bl_options = {"UNDO", "REGISTER"}
 
@@ -3456,15 +3398,8 @@
 
 
 # Geomteric constraints
-<<<<<<< HEAD
 class VIEW3D_OT_slvs_add_coincident(Operator, GenericConstraintOp):
-    bl_idname = "view3d.slvs_add_coincident"
-=======
-class VIEW3D_OT_slvs_add_coincident(
-    Operator, GenericConstraintOp
-):
     bl_idname = Operators.AddCoincident
->>>>>>> 0b491f7d
     bl_label = "Coincident"
     bl_options = {"UNDO", "REGISTER"}
 
@@ -3480,106 +3415,57 @@
             return True
         return super().main(context)
 
-<<<<<<< HEAD
 
 class VIEW3D_OT_slvs_add_equal(Operator, GenericConstraintOp):
-    bl_idname = "view3d.slvs_add_equal"
-=======
-class VIEW3D_OT_slvs_add_equal(
-    Operator, GenericConstraintOp
-):
     bl_idname = Operators.AddEqual
->>>>>>> 0b491f7d
     bl_label = "Equal"
     bl_options = {"UNDO", "REGISTER"}
 
     type = "EQUAL"
 
 
-<<<<<<< HEAD
 class VIEW3D_OT_slvs_add_vertical(Operator, GenericConstraintOp):
-    bl_idname = "view3d.slvs_add_vertical"
-=======
-class VIEW3D_OT_slvs_add_vertical(
-    Operator, GenericConstraintOp
-):
     bl_idname = Operators.AddVertical
->>>>>>> 0b491f7d
     bl_label = "Vertical"
     bl_options = {"UNDO", "REGISTER"}
 
     type = "VERTICAL"
 
 
-<<<<<<< HEAD
 class VIEW3D_OT_slvs_add_horizontal(Operator, GenericConstraintOp):
-    bl_idname = "view3d.slvs_add_horizontal"
-=======
-class VIEW3D_OT_slvs_add_horizontal(
-    Operator, GenericConstraintOp
-):
     bl_idname = Operators.AddHorizontal
->>>>>>> 0b491f7d
     bl_label = "Horizontal"
     bl_options = {"UNDO", "REGISTER"}
 
     type = "HORIZONTAL"
 
 
-<<<<<<< HEAD
 class VIEW3D_OT_slvs_add_parallel(Operator, GenericConstraintOp):
-    bl_idname = "view3d.slvs_add_parallel"
-=======
-class VIEW3D_OT_slvs_add_parallel(
-    Operator, GenericConstraintOp
-):
     bl_idname = Operators.AddParallel
->>>>>>> 0b491f7d
     bl_label = "Parallel"
     bl_options = {"UNDO", "REGISTER"}
 
     type = "PARALLEL"
 
 
-<<<<<<< HEAD
 class VIEW3D_OT_slvs_add_perpendicular(Operator, GenericConstraintOp):
-    bl_idname = "view3d.slvs_add_perpendicular"
-=======
-class VIEW3D_OT_slvs_add_perpendicular(
-    Operator, GenericConstraintOp
-):
     bl_idname = Operators.AddPerpendicular
->>>>>>> 0b491f7d
     bl_label = "Perpendicular"
     bl_options = {"UNDO", "REGISTER"}
 
     type = "PERPENDICULAR"
 
 
-<<<<<<< HEAD
 class VIEW3D_OT_slvs_add_tangent(Operator, GenericConstraintOp, GenericEntityOp):
-    bl_idname = "view3d.slvs_add_tangent"
-=======
-class VIEW3D_OT_slvs_add_tangent(
-    Operator, GenericConstraintOp, GenericEntityOp
-):
     bl_idname = Operators.AddTangent
->>>>>>> 0b491f7d
     bl_label = "Tangent"
     bl_options = {"UNDO", "REGISTER"}
 
     type = "TANGENT"
 
 
-<<<<<<< HEAD
 class VIEW3D_OT_slvs_add_midpoint(Operator, GenericConstraintOp, GenericEntityOp):
-    bl_idname = "view3d.slvs_add_midpoint"
-=======
-class VIEW3D_OT_slvs_add_midpoint(
-    Operator, GenericConstraintOp, GenericEntityOp
-):
     bl_idname = Operators.AddMidPoint
->>>>>>> 0b491f7d
     bl_label = "Midpoint"
     bl_options = {"UNDO", "REGISTER"}
 
@@ -3601,6 +3487,7 @@
 class View3D_OT_slvs_set_all_constraints_visibility(Operator, HighlightElement):
     """Set all constraints' visibility
     """
+
     bl_idname = Operators.SetAllConstraintsVisibility
     bl_label = "Set all constraints' visibility"
     bl_options = {"UNDO"}
@@ -3612,7 +3499,8 @@
         items=[
             ("HIDE", "Hide all", "Hide all constraints"),
             ("SHOW", "Show all", "Show all constraints"),
-        ])
+        ],
+    )
 
     @classmethod
     def poll(cls, context):
@@ -3631,12 +3519,8 @@
 class View3D_OT_slvs_delete_constraint(Operator, HighlightElement):
     """Delete constraint by type and index
     """
-<<<<<<< HEAD
-
-    bl_idname = "view3d.slvs_delete_constraint"
-=======
+
     bl_idname = Operators.DeleteConstraint
->>>>>>> 0b491f7d
     bl_label = "Delete Constraint"
     bl_options = {"UNDO"}
     bl_description = "Delete Constraint"
@@ -3853,7 +3737,6 @@
 
         # Update object name
         target_ob.name = sketch.name
-
 
 
 constraint_operators = (
