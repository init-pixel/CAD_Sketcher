<<<<<<< HEAD
import math

import bpy
from bpy.types import Gizmo, GizmoGroup, Context
import bgl
import gpu
import blf
=======
import bpy, bgl, gpu, blf
from . import functions, operators, global_data, class_defines, icon_manager
from .declarations import GizmoGroups, Gizmos, Operators
from bpy.types import Gizmo, GizmoGroup
>>>>>>> 0b491f7d
from mathutils import Vector, Matrix

from . import (
    functions,
    operators,
    global_data,
    class_defines,
    preferences,
    icon_manager,
)

GIZMO_OFFSET = Vector((10.0, 10.0))
GIZMO_GENERIC_SIZE = 5
GIZMO_ARROW_SCALE = 0.02

DEFAULT_OVERSHOOT = 0.01

# NOTE: idealy gizmo would expose active element as a property and
# operators would access hovered element from there
class VIEW3D_GT_slvs_preselection(Gizmo):
    bl_idname = Gizmos.Preselection

    __slots__ = ()

    def draw(self, context: Context):
        pass

    def test_select(self, context: Context, location):
        # reset gizmo highlight
        if global_data.highlight_constraint:
            global_data.highlight_constraint = None
            context.area.tag_redraw()

        if global_data.highlight_entities:
            global_data.highlight_entities.clear()
            context.area.tag_redraw()

        # ensure selection texture is up to date
        # TODO: avoid dependency on operators module?
        operators.ensure_selection_texture(context)

        # sample selection texture and mark hovered entity
        mouse_x, mouse_y = location

        buffer = bgl.Buffer(bgl.GL_FLOAT, 4)
        offscreen = global_data.offscreen
        if not offscreen:
            return -1
        with offscreen.bind():
            bgl.glPixelStorei(bgl.GL_UNPACK_ALIGNMENT, 1)
            bgl.glReadPixels(mouse_x, mouse_y, 1, 1, bgl.GL_RGBA, bgl.GL_FLOAT, buffer)
        if buffer.to_list()[3] > 0:
            index = functions.rgb_to_index(*buffer.to_list()[:-1])
            if index != global_data.hover:
                global_data.hover = index
                context.area.tag_redraw()
        elif global_data.hover != -1:
            context.area.tag_redraw()
            global_data.hover = -1
        return -1


def context_mode_check(context: Context, widget_group):
    tools = context.workspace.tools
    mode = context.mode
    for tool in tools:
        if (tool.widget == widget_group) and (tool.mode == mode):
            break
    else:
        context.window_manager.gizmo_group_type_unlink_delayed(widget_group)
        return False
    return True


<<<<<<< HEAD
=======
GIZMO_OFFSET = Vector((10.0, 10.0))
GIZMO_GENERIC_SIZE = 5

>>>>>>> 0b491f7d
class ConstraintGizmo:
    def _get_constraint(self, context: Context):
        return context.scene.sketcher.constraints.get_from_type_index(
            self.type, self.index
        )

    def _set_colors(self, context: Context, constraint):
        """Overwrite default color when gizmo is highlighted"""

        theme = functions.get_prefs().theme_settings
        is_highlight = (
            constraint == global_data.highlight_constraint or self.is_highlight
        )
        failed = constraint.failed

        if is_highlight:
            col = (
                theme.constraint.failed_highlight
                if failed
                else theme.constraint.highlight
            )
        else:
            col = theme.constraint.failed if failed else theme.constraint.default

        self.color = col[:3]
        return col


class VIEW3D_GT_slvs_constraint(ConstraintGizmo, Gizmo):
    bl_idname = Gizmos.Constraint

    __slots__ = (
        "custom_shape",
        "type",
        "index",
        "entity_index",
        "offset",
    )

    def _update_matrix_basis(self, context, constr):
        pos = None
        if hasattr(self, "entity_index"):
            entity = context.scene.sketcher.entities.get(self.entity_index)
            if not entity or not hasattr(entity, "placement"):
                return

            pos = functions.get_2d_coords(context, entity.placement())
            if not pos:
                return

            pos += GIZMO_OFFSET + self.offset

        if pos:
            mat = Matrix.Translation(Vector((pos[0], pos[1], 0.0)))
            self.matrix_basis = mat

    def test_select(self, context: Context, location):
        location = Vector(location).to_3d()
        location -= self.matrix_basis.translation
        location *= 1.0 / self.scale_basis

        if math.pow(location.length, 2) < 1.0:
            return 0
        return -1

    def draw(self, context: Context):
        constraint = self._get_constraint(context)
        if not constraint.visible:
            return
        col = self._set_colors(context, constraint)
        self._update_matrix_basis(context, constraint)

        with gpu.matrix.push_pop():
            gpu.matrix.load_matrix(self.matrix_basis)
            ui_scale = context.preferences.system.ui_scale
            scale = self.scale_basis * ui_scale
            gpu.matrix.scale(Vector((scale, scale)))
            icon_manager.draw(self.type, col)

    def setup(self):
        pass


def _get_formatted_value(context: Context, constr):
    from . import units

    unit = constr.rna_type.properties["value"].unit
    value = constr.value

    if unit == "LENGTH":
        if constr.type == "DIAMETER" and constr.setting:
            s = "R" + units.format_distance(value)
        else:
            s = units.format_distance(value)
        return s
    elif unit == "ROTATION":
        return units.format_angle(value)
    return ""


class VIEW3D_GT_slvs_constraint_value(ConstraintGizmo, Gizmo):
    """Display the value of a dimensional constraint"""
<<<<<<< HEAD

    bl_idname = "VIEW3D_GT_slvs_constraint_value"
=======
    bl_idname = Gizmos.ConstraintValue
>>>>>>> 0b491f7d

    __slots__ = ("type", "index", "width", "height")

    def test_select(self, context, location):
        coords = Vector(location) - self.matrix_basis.translation.to_2d()

        width, height = self.width, self.height
        if -width / 2 < coords.x < width / 2 and -height / 2 < coords.y < height / 2:
            return 0
        return -1

    def draw(self, context: Context):
        constr = self._get_constraint(context)

        if not constr.visible or not hasattr(constr, "value_placement"):
            return
        pos = constr.value_placement(context)

        if not pos:
            return

        # Update Matrix for selection
        self.matrix_basis = Matrix.Translation(pos.to_3d())

        text = _get_formatted_value(context, constr)
        font_id = 0

        prefs = functions.get_prefs()
        theme = prefs.theme_settings
        color = (
            theme.constraint.text_highlight
            if self.is_highlight
            else theme.constraint.text
        )
        blf.color(font_id, *color)

        blf.size(font_id, prefs.text_size, context.preferences.system.dpi)

        self.width, self.height = blf.dimensions(font_id, text)
        blf.position(font_id, pos[0] - self.width / 2, pos[1], 0)
        blf.draw(font_id, text)

    def setup(self):
        self.width = 0
        self.height = 0


class ConstraintGizmoGeneric(ConstraintGizmo):
    def _update_matrix_basis(self, constr):
        self.matrix_basis = constr.matrix_basis()

    def setup(self):
        pass

    def draw(self, context: Context):
        constr = self._get_constraint(context)
        if not constr.visible:
            return
        self._set_colors(context, constr)
        self._update_matrix_basis(constr)

        self._create_shape(context, constr)
        self.draw_custom_shape(self.custom_shape)

    def draw_select(self, context, select_id):
        constr = self._get_constraint(context)
        if not constr.visible:
            return
        self._create_shape(context, constr, select=True)
        self.draw_custom_shape(self.custom_shape, select_id=select_id)


# NOTE: Idealy the geometry batch wouldn't be recreated every redraw,
# however the geom changes with the distance value, maybe at least track changes for that value
# if not hasattr(self, "custom_shape"):


def draw_arrow_shape(target, shoulder, width, is_3d=False):
    v = shoulder - target
    mat = Matrix.Rotation(math.pi / 2, (3 if is_3d else 2), "Z")
    v.rotate(mat)
    v.length = abs(width / 2)

    return (
        ((shoulder + v)),
        target,
        target,
        ((shoulder - v)),
        ((shoulder - v)),
        ((shoulder + v)),
    )


def get_overshoot(scale, dir):
    if dir == 0:
        return 0
    return -math.copysign(DEFAULT_OVERSHOOT * scale, dir)


def get_arrow_size(dist, scale):
<<<<<<< HEAD
    length = math.copysign(min(scale * GIZMO_ARROW_SCALE, abs(dist * 0.8),), dist,)
=======
    size = math.copysign(
        min(
            scale * functions.get_prefs().arrow_scale / 100,
            abs(dist * 0.8),
        ),
        dist,
    )
    return size, size / 2
>>>>>>> 0b491f7d


<<<<<<< HEAD

class VIEW3D_GT_slvs_distance(Gizmo, ConstraintGizmoGeneric):
    bl_idname = "VIEW3D_GT_slvs_distance"
=======
class VIEW3D_GT_slvs_distance(Gizmo, ConstraintGizmoGeneric):
    bl_idname = Gizmos.Distance
>>>>>>> 0b491f7d
    type = class_defines.SlvsDistance.type

    bl_target_properties = ({"id": "offset", "type": "FLOAT", "array_length": 1},)

    __slots__ = (
        "custom_shape",
        "index",
    )

    def _get_helplines(self, context, constr, scale_1, scale_2):
        ui_scale = context.preferences.system.ui_scale
        dist = constr.value / 2 / ui_scale
        offset = self.target_get_value("offset")
        entity1 = constr.entity1
        entity2 = constr.entity2

        # Get constraints points in local space and adjust helplines based on their position
        mat_inv = constr.matrix_basis().inverted()

        def get_local(point):
            return (mat_inv @ point.location.to_3d()) / ui_scale

        # Store the two endpoints of the helplines in local space
        points_local = []
        points_local.append(get_local(entity1))

        if type(entity2) in class_defines.point:
            points_local.append(get_local(entity2))

        elif type(entity2) in class_defines.line:
            line_points = (get_local(entity2.p1), get_local(entity2.p2))
            line_points_side = [pos.y - offset > 0 for pos in line_points]

            x = math.copysign(dist, line_points[0].x)
            y = offset

            if line_points_side[0] != line_points_side[1]:
                # Distance line is between line points
                y = offset
            else:
                # Get the closest point
                points_delta = [abs(p.y - offset) for p in line_points]
                i = int(points_delta[0] > points_delta[1])
                y = line_points[i].y
            points_local.append(Vector((x, y, 0.0)))

        # Pick the points based on their x location
        if points_local[0].x > points_local[1].x:
            point_right, point_left = points_local
        else:
            point_right, point_left = reversed(points_local)

        overshoot_1 = offset + get_overshoot(scale_1, point_left.y - offset)
        overshoot_2 = offset + get_overshoot(scale_2, point_right.y - offset)

        return (
            (-dist, overshoot_1, 0.0),
            (-dist, point_left.y, 0.0),
            (dist, overshoot_2, 0.0),
            (dist, point_right.y, 0.0),
        )

    def _create_shape(self, context: Context, constr, select=False):
        ui_scale = context.preferences.system.ui_scale
        dist = constr.value / 2 / ui_scale
        offset = self.target_get_value("offset")

        p1 = Vector((-dist, offset, 0.0))
        p2 = Vector((dist, offset, 0.0))

        rv3d = context.region_data
        p1_global, p2_global = [self.matrix_world @ p for p in (p1, p2)]
        scale_1, scale_2 = [
            functions.get_scale_from_pos(p, rv3d) for p in (p1_global, p2_global)
        ]

        arrow_1 = get_arrow_size(dist, scale_1)
        arrow_2 = get_arrow_size(dist, scale_2)

        coords = (
            *draw_arrow_shape(
                p1, p1 + Vector((arrow_1[0], 0, 0)), arrow_1[1], is_3d=True
            ),
            p1,
            p2,
            *draw_arrow_shape(
                p2, p2 - Vector((arrow_2[0], 0, 0)), arrow_2[1], is_3d=True
            ),
            *(
                self._get_helplines(context, constr, scale_1, scale_2)
                if not select
                else ()
            ),
        )

        self.custom_shape = self.new_custom_shape("LINES", coords)


class VIEW3D_GT_slvs_angle(Gizmo, ConstraintGizmoGeneric):
<<<<<<< HEAD
    bl_idname = "VIEW3D_GT_slvs_angle"
=======
    bl_idname = Gizmos.Angle
>>>>>>> 0b491f7d
    type = class_defines.SlvsAngle.type

    bl_target_properties = ({"id": "offset", "type": "FLOAT", "array_length": 1},)

    __slots__ = (
        "custom_shape",
        "index",
    )

    def _get_helplines(self, context, constr, scale_1, scale_2):
        angle = abs(constr.value)
        radius = self.target_get_value("offset")

        overshoot_1 = get_overshoot(scale_1, radius)
        overshoot_2 = get_overshoot(scale_2, radius)
        return (
            (0.0, 0.0),
            functions.pol2cart(radius - overshoot_1, angle / 2),
            (0.0, 0.0),
            functions.pol2cart(radius - overshoot_2, -angle / 2),
        )

    def _create_shape(self, context, constr, select=False):
        angle = abs(constr.value)
        radius = self.target_get_value("offset")

        offset = -angle / 2
        rv3d = context.region_data

        p1 = functions.pol2cart(radius, offset)
        p2 = functions.pol2cart(radius, offset + angle)

        lengths, widths = [], []
        scales = []
        for p in (p1, p2):
            scale = functions.get_scale_from_pos(self.matrix_world @ p.to_3d(), rv3d)
            scales.append(scale)
            length = min(
<<<<<<< HEAD
                scale * GIZMO_ARROW_SCALE, abs(0.8 * radius * constr.value / 2),
=======
                get_arrow_size(radius,scale)[0],
                abs(0.8 * radius * constr.value / 2),
>>>>>>> 0b491f7d
            )

            lengths.append(length)
            widths.append(length * 0.4)

        u = math.pi * radius * 2
        a = abs(length * 360 / u)

        arrow_angle = math.radians(90 + a / 2)

        p1_s = p1.copy()
        p1_s.rotate(Matrix.Rotation(arrow_angle, 2, "Z"))
        p1_s.length = abs(lengths[0])

        p2_s = p2.copy()
        p2_s.rotate(Matrix.Rotation(-arrow_angle, 2, "Z"))
        p2_s.length = abs(lengths[1])

        coords = (
            *draw_arrow_shape(p1, p1 + p1_s, widths[0]),
            *functions.coords_arc_2d(
                0, 0, radius, 32, angle=angle, offset=offset, type="LINES"
            ),
            *draw_arrow_shape(p2, p2 + p2_s, widths[1]),
            *(self._get_helplines(context, constr, *scales) if not select else ()),
        )

        self.custom_shape = self.new_custom_shape("LINES", coords)


class VIEW3D_GT_slvs_diameter(Gizmo, ConstraintGizmoGeneric):
<<<<<<< HEAD
    bl_idname = "VIEW3D_GT_slvs_diameter"
=======
    bl_idname = Gizmos.Diameter
>>>>>>> 0b491f7d
    type = class_defines.SlvsDiameter.type

    bl_target_properties = ({"id": "offset", "type": "FLOAT", "array_length": 1},)

    __slots__ = (
        "custom_shape",
        "index",
    )

    def _create_shape(self, context, constr, select=False):
        angle = constr.leader_angle
        offset = constr.draw_offset / context.preferences.system.ui_scale
        dist = constr.radius / context.preferences.system.ui_scale

        rv3d = context.region_data

        p1 = functions.pol2cart(-dist, angle)
        p2 = functions.pol2cart(dist, angle)

        p1_global, p2_global = [self.matrix_world @ p.to_3d() for p in (p1, p2)]
        scale_1, scale_2 = [
            functions.get_scale_from_pos(p, rv3d) for p in (p1_global, p2_global)
        ]

        arrow_1 = get_arrow_size(dist, scale_1)
        arrow_2 = get_arrow_size(dist, scale_2)

        if constr.setting:
            # RADIUS_MODE:
            #   drawn inside and outside as a single segment
            if constr.draw_inside:
                coords = (
                    *draw_arrow_shape(
                        p2, functions.pol2cart(dist - arrow_2[0], angle), arrow_2[1]
                    ),
                    p2,
                    (0, 0),
                )
            else:
                coords = (
                    *draw_arrow_shape(
                        p2, functions.pol2cart(arrow_2[0] + dist, angle), arrow_2[1]
                    ),
                    p2,
                    functions.pol2cart(offset, angle),
                )

        else:
            # DIAMETER_MODE:
            #   drawn inside as a single segment
            #   drawn outside as a 2-segment gizmo
            if constr.draw_inside:
                coords = (
                    *draw_arrow_shape(
                        p1, functions.pol2cart(arrow_2[0] - dist, angle), arrow_2[1]
                    ),
                    p1,
                    p2,
                    *draw_arrow_shape(
                        p2, functions.pol2cart(dist - arrow_2[0], angle), arrow_2[1]
                    ),
                )
            else:
                coords = (
                    *draw_arrow_shape(
                        p2, functions.pol2cart(arrow_1[0] + dist, angle), arrow_1[1]
                    ),
                    p2,
                    functions.pol2cart(offset, angle),
                    functions.pol2cart(offset, angle + math.pi),
                    p1,
                    *draw_arrow_shape(
                        p1,
                        functions.pol2cart(dist + arrow_2[0], angle + math.pi),
                        arrow_2[1],
                    ),
                )

        self.custom_shape = self.new_custom_shape("LINES", coords)


class VIEW3D_GGT_slvs_preselection(GizmoGroup):
    bl_idname = GizmoGroups.Preselection
    bl_label = "preselection ggt"
    bl_space_type = "VIEW_3D"
    bl_region_type = "WINDOW"
    bl_options = {"3D"}

    # NOTE: it would be great to expose the hovered entity as a gizmogroup prop
    # rather than using global variables...

    @classmethod
    def poll(cls, context: Context):
        return context_mode_check(context, cls.bl_idname)

    def setup(self, context: Context):
        self.gizmo = self.gizmos.new(VIEW3D_GT_slvs_preselection.bl_idname)


specific_constraint_types = ("angle", "diameter", "distance")


def generic_constraints(context: Context):
    """Iterate through constraints which don't have a specific gizmo"""
    constrs = context.scene.sketcher.constraints
    for prop_list in constrs.rna_type.properties:
        name = prop_list.identifier
        if name in ("name", "rna_type", *specific_constraint_types):
            continue
        list = getattr(constrs, name)

        for entity in list:
            yield entity


# TODO: This could already Skip entities and constraints that are not active
# TODO: only store indices instead of actual objects
def constraints_mapping(context: Context):
    # Get a constraints per entity mapping
    entities = []
    constraints = []
    for c in generic_constraints(context):
        for e in c.entities():
            if e not in entities:
                entities.append(e)
                # i = len(entities)
            i = entities.index(e)
            if i >= len(constraints):
                constraints.append([])
            constrs = constraints[i]
            if c not in constrs:
                constrs.append(c)
    assert len(entities) == len(constraints)
    return entities, constraints


def set_gizmo_colors(gz, failed: bool):
    theme = functions.get_prefs().theme_settings
    color = theme.constraint.failed if failed else theme.constraint.default
    color_highlight = (
        theme.constraint.failed_highlight if failed else theme.constraint.highlight
    )

    gz.color = color[0:-1]
    gz.alpha = color[-1]
    gz.color_highlight = color_highlight[0:-1]
    gz.alpha_highlight = color_highlight[-1]


class ConstraintGenericGGT:
    bl_space_type = "VIEW_3D"
    bl_region_type = "WINDOW"
    bl_options = {"PERSISTENT", "SCALE", "3D"}

    def _list_from_type(self, context):
        return context.scene.sketcher.constraints.get_list(self.type)

    def setup(self, context):
        for c in self._list_from_type(context):
            if not c.is_active(context.scene.sketcher.active_sketch):
                continue
            gz = self.gizmos.new(self.gizmo_type)
            gz.index = context.scene.sketcher.constraints.get_index(c)

            set_gizmo_colors(gz, c.failed)

            gz.use_draw_modal = True
            gz.target_set_prop("offset", c, "draw_offset")

            props = gz.target_set_operator(Operators.TweakConstraintValuePos)
            props.type = self.type
            props.index = gz.index

    def refresh(self, context: Context):
        # recreate gizmos here!
        self.gizmos.clear()
        self.setup(context)

    @classmethod
    def poll(cls, context: Context) -> bool:
        # TODO: Allow to hide
        return True


class VIEW3D_GGT_slvs_distance(GizmoGroup, ConstraintGenericGGT):
    bl_idname = GizmoGroups.Distance
    bl_label = "Distance Constraint Gizmo Group"

    type = class_defines.SlvsDistance.type
    gizmo_type = VIEW3D_GT_slvs_distance.bl_idname


class VIEW3D_GGT_slvs_angle(GizmoGroup, ConstraintGenericGGT):
    bl_idname = GizmoGroups.Angle
    bl_label = "Angle Constraint Gizmo Group"

    type = class_defines.SlvsAngle.type
    gizmo_type = VIEW3D_GT_slvs_angle.bl_idname


class VIEW3D_GGT_slvs_diameter(GizmoGroup, ConstraintGenericGGT):
    bl_idname = GizmoGroups.Diameter
    bl_label = "Diameter Gizmo Group"

    type = class_defines.SlvsDiameter.type
    gizmo_type = VIEW3D_GT_slvs_diameter.bl_idname


def iter_dimenional_constraints(context: Context):
    ssc = context.scene.sketcher.constraints
    collections = [ssc.distance, ssc.diameter, ssc.angle]
    for coll in collections:
        for c in coll:
            yield c


class VIEW3D_GGT_slvs_constraint(GizmoGroup):
    bl_idname = GizmoGroups.Constraint
    bl_label = "Constraint Gizmo Group"
    bl_space_type = "VIEW_3D"
    bl_region_type = "WINDOW"
    bl_options = {"PERSISTENT", "SCALE"}

    @classmethod
    def poll(cls, context: Context):
        # TODO: Allow to hide
        return True

    def setup(self, context: Context):
        theme = functions.get_prefs().theme_settings
        entities, constraints = constraints_mapping(context)

        for e, constrs in zip(entities, constraints):
            if not hasattr(e, "placement"):
                continue
            if not e.is_visible(context):
                continue

            active_sketch = context.scene.sketcher.active_sketch
            for i, c in enumerate(constrs):
                if not c.is_active(active_sketch):
                    continue
                gz = self.gizmos.new(VIEW3D_GT_slvs_constraint.bl_idname)
                gz.type = c.type
                gz.index = context.scene.sketcher.constraints.get_index(c)

                pos = functions.get_2d_coords(context, e.placement())

                gz.entity_index = e.slvs_index

                ui_scale = context.preferences.system.ui_scale
                scale = functions.get_prefs().gizmo_scale * ui_scale
                offset_base = Vector((scale * 1.0, 0.0))
                offset = offset_base * i * ui_scale

                gz.offset = offset
                gz.scale_basis = scale

                set_gizmo_colors(gz, c.failed)

                gz.use_draw_modal = True

                op = Operators.ContextMenu
                props = gz.target_set_operator(op)
                props.type = c.type
                props.index = gz.index

                props.highlight_hover = True
                props.highlight_members = True

        # Add value gizmos for dimensional constraints
        for c in iter_dimenional_constraints(context):
            if not c.is_active(context.scene.sketcher.active_sketch):
                continue

            gz = self.gizmos.new(VIEW3D_GT_slvs_constraint_value.bl_idname)
            index = context.scene.sketcher.constraints.get_index(c)
            gz.type = c.type
            gz.index = index

<<<<<<< HEAD
            props = gz.target_set_operator(
                operators.View3D_OT_slvs_tweak_constraint_value_pos.bl_idname
            )
=======
            props = gz.target_set_operator(Operators.TweakConstraintValuePos)
>>>>>>> 0b491f7d
            props.type = c.type
            props.index = index

    def refresh(self, context):
        """ Recreate gizmos """
        self.gizmos.clear()
        self.setup(context)


classes = (
    VIEW3D_GT_slvs_preselection,
    VIEW3D_GT_slvs_constraint,
    VIEW3D_GT_slvs_distance,
    VIEW3D_GT_slvs_angle,
    VIEW3D_GT_slvs_diameter,
    VIEW3D_GT_slvs_constraint_value,
    VIEW3D_GGT_slvs_preselection,
    VIEW3D_GGT_slvs_constraint,
    VIEW3D_GGT_slvs_distance,
    VIEW3D_GGT_slvs_angle,
    VIEW3D_GGT_slvs_diameter,
)


def register():
    for cls in classes:
        bpy.utils.register_class(cls)


def unregister():
    for cls in reversed(classes):
        bpy.utils.unregister_class(cls)<|MERGE_RESOLUTION|>--- conflicted
+++ resolved
@@ -1,17 +1,7 @@
-<<<<<<< HEAD
-import math
-
-import bpy
-from bpy.types import Gizmo, GizmoGroup, Context
-import bgl
-import gpu
-import blf
-=======
 import bpy, bgl, gpu, blf
 from . import functions, operators, global_data, class_defines, icon_manager
 from .declarations import GizmoGroups, Gizmos, Operators
 from bpy.types import Gizmo, GizmoGroup
->>>>>>> 0b491f7d
 from mathutils import Vector, Matrix
 
 from . import (
@@ -86,12 +76,10 @@
     return True
 
 
-<<<<<<< HEAD
-=======
 GIZMO_OFFSET = Vector((10.0, 10.0))
 GIZMO_GENERIC_SIZE = 5
 
->>>>>>> 0b491f7d
+
 class ConstraintGizmo:
     def _get_constraint(self, context: Context):
         return context.scene.sketcher.constraints.get_from_type_index(
@@ -194,12 +182,8 @@
 
 class VIEW3D_GT_slvs_constraint_value(ConstraintGizmo, Gizmo):
     """Display the value of a dimensional constraint"""
-<<<<<<< HEAD
-
-    bl_idname = "VIEW3D_GT_slvs_constraint_value"
-=======
+
     bl_idname = Gizmos.ConstraintValue
->>>>>>> 0b491f7d
 
     __slots__ = ("type", "index", "width", "height")
 
@@ -300,28 +284,14 @@
 
 
 def get_arrow_size(dist, scale):
-<<<<<<< HEAD
-    length = math.copysign(min(scale * GIZMO_ARROW_SCALE, abs(dist * 0.8),), dist,)
-=======
     size = math.copysign(
-        min(
-            scale * functions.get_prefs().arrow_scale / 100,
-            abs(dist * 0.8),
-        ),
-        dist,
+        min(scale * functions.get_prefs().arrow_scale / 100, abs(dist * 0.8),), dist,
     )
     return size, size / 2
->>>>>>> 0b491f7d
-
-
-<<<<<<< HEAD
-
-class VIEW3D_GT_slvs_distance(Gizmo, ConstraintGizmoGeneric):
-    bl_idname = "VIEW3D_GT_slvs_distance"
-=======
+
+
 class VIEW3D_GT_slvs_distance(Gizmo, ConstraintGizmoGeneric):
     bl_idname = Gizmos.Distance
->>>>>>> 0b491f7d
     type = class_defines.SlvsDistance.type
 
     bl_target_properties = ({"id": "offset", "type": "FLOAT", "array_length": 1},)
@@ -421,11 +391,7 @@
 
 
 class VIEW3D_GT_slvs_angle(Gizmo, ConstraintGizmoGeneric):
-<<<<<<< HEAD
-    bl_idname = "VIEW3D_GT_slvs_angle"
-=======
     bl_idname = Gizmos.Angle
->>>>>>> 0b491f7d
     type = class_defines.SlvsAngle.type
 
     bl_target_properties = ({"id": "offset", "type": "FLOAT", "array_length": 1},)
@@ -464,12 +430,7 @@
             scale = functions.get_scale_from_pos(self.matrix_world @ p.to_3d(), rv3d)
             scales.append(scale)
             length = min(
-<<<<<<< HEAD
-                scale * GIZMO_ARROW_SCALE, abs(0.8 * radius * constr.value / 2),
-=======
-                get_arrow_size(radius,scale)[0],
-                abs(0.8 * radius * constr.value / 2),
->>>>>>> 0b491f7d
+                get_arrow_size(radius, scale)[0], abs(0.8 * radius * constr.value / 2),
             )
 
             lengths.append(length)
@@ -501,11 +462,7 @@
 
 
 class VIEW3D_GT_slvs_diameter(Gizmo, ConstraintGizmoGeneric):
-<<<<<<< HEAD
-    bl_idname = "VIEW3D_GT_slvs_diameter"
-=======
     bl_idname = Gizmos.Diameter
->>>>>>> 0b491f7d
     type = class_defines.SlvsDiameter.type
 
     bl_target_properties = ({"id": "offset", "type": "FLOAT", "array_length": 1},)
@@ -786,13 +743,7 @@
             gz.type = c.type
             gz.index = index
 
-<<<<<<< HEAD
-            props = gz.target_set_operator(
-                operators.View3D_OT_slvs_tweak_constraint_value_pos.bl_idname
-            )
-=======
             props = gz.target_set_operator(Operators.TweakConstraintValuePos)
->>>>>>> 0b491f7d
             props.type = c.type
             props.index = index
 
