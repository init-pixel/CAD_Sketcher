bl_info = {
    "name": "CAD Sketcher",
    "author": "hlorus",
<<<<<<< HEAD
    "version": (0, 23, 0),
    "blender": (2, 92, 0),
=======
    "version": (0, 23, 1),
    "blender": (2, 80, 0),
>>>>>>> 0b491f7d
    "location": "View3D > Toolbar",
    "description": "Parametric, constraint-based geometry sketcher",
    "warning": "Experimental",
    "category": "3D View",
    "doc_url": "https://hlorus.github.io/CAD_Sketcher",
    "tracker_url": "https://github.com/hlorus/CAD_Sketcher/discussions/categories/announcements",
}

if "bpy" in locals():
    import importlib

    my_modules = (
        theme,
        preferences,
        functions,
        global_data,
        gizmos,
        operators,
        workspacetools,
        class_defines,
        ui,
        install,
        icon_manager,
        keymaps,
    )
    for m in my_modules:
        importlib.reload(m)
else:
    import bpy
    from . import (
        preferences,
        functions,
        global_data,
        gizmos,
        operators,
        workspacetools,
        class_defines,
        ui,
        install,
        theme,
        icon_manager,
        keymaps,
    )

from tempfile import gettempdir
from pathlib import Path
import os
import shutil
import sys
import logging

from . import addon_updater_ops
from . import debug_operators

logger = logging.getLogger(__name__)

# Clear handlers
if logger.hasHandlers():
    logger.handlers.clear()

logger.setLevel(logging.DEBUG)
formatter = logging.Formatter("%(name)s:{%(levelname)s}: %(message)s")

stream_handler = logging.StreamHandler()
stream_handler.setFormatter(formatter)
logger.addHandler(stream_handler)

filepath = Path(gettempdir()) / (__name__ + ".log")

logger.info("Logging into: " + str(filepath))
file_handler = logging.FileHandler(filepath, mode="w")
file_handler.setFormatter(formatter)
logger.addHandler(file_handler)


def update_logger():
    prefs = functions.get_prefs()
    logger.setLevel(prefs.logging_level)


def ensure_addon_presets(force_write: bool = False):
    scripts_folder = bpy.utils.user_resource("SCRIPTS")
    presets_dir = os.path.join(scripts_folder, "presets", "bgs")

    is_existing = True
    if not os.path.isdir(presets_dir):
        is_existing = False

    if force_write or not is_existing:
        bundled_presets = os.path.join(os.path.dirname(__file__), "presets")
        files = os.listdir(bundled_presets)

        kwargs = {}
        if sys.version_info >= (3, 8):
            kwargs = {"dirs_exist_ok": True}

        shutil.copytree(bundled_presets, presets_dir, **kwargs)

        logger.info("Copy addon presets to: " + presets_dir)


def register():
    # Register base
    addon_updater_ops.register(bl_info)
    ensure_addon_presets()
    theme.register()
    preferences.register()
    install.register()
    update_logger()
    icon_manager.load()

    if __debug__:
        debug_operators.register()

    logger.info("Enabled CAD Sketcher base, version: {}".format(bl_info["version"]))

    # Check Module and register all modules
    try:
        install.check_module()
        logger.info("Solvespace available, fully registered modules")
    except ModuleNotFoundError:
        logger.warning(
            "Solvespace module isn't available, only base modules registered"
        )


def unregister():
    addon_updater_ops.unregister()
    install.unregister()
    preferences.unregister()
    theme.unregister()

    if not global_data.registered:
        return

    install.unregister_full()

    if __debug__:
        debug_operators.unregister()<|MERGE_RESOLUTION|>--- conflicted
+++ resolved
@@ -1,13 +1,8 @@
 bl_info = {
     "name": "CAD Sketcher",
     "author": "hlorus",
-<<<<<<< HEAD
-    "version": (0, 23, 0),
+    "version": (0, 23, 1),
     "blender": (2, 92, 0),
-=======
-    "version": (0, 23, 1),
-    "blender": (2, 80, 0),
->>>>>>> 0b491f7d
     "location": "View3D > Toolbar",
     "description": "Parametric, constraint-based geometry sketcher",
     "warning": "Experimental",
